--- conflicted
+++ resolved
@@ -20,9 +20,4 @@
   entrypoint: 'bash'
   args: ['-c', './integration_tests/run_tests_on_vm.sh']
 
-<<<<<<< HEAD
-timeout: '20m'
-
-=======
-timeout: '20m'
->>>>>>> b7117e4d
+timeout: '20m'